package api

import (
	"errors"
	"fmt"
	"math"
	"runtime"
	"sync"
	"time"

	"github.com/raintank/metrictank/api/models"
	"github.com/raintank/metrictank/cluster"
	"github.com/raintank/metrictank/consolidation"
	"github.com/raintank/metrictank/iter"
	"github.com/raintank/metrictank/util"
	"github.com/raintank/worldping-api/pkg/log"
	"gopkg.in/raintank/schema.v1"
)

const defaultPointSliceSize = 2000

var pointSlicePool = sync.Pool{
	// default size is probably bigger than what most responses need, but it saves [re]allocations
	// also it's possible that occasionnally more size is needed, causing a realloc of underlying array, and that extra space will stick around until next GC run.
	New: func() interface{} { return make([]schema.Point, 0, defaultPointSliceSize) },
}

// doRecover is the handler that turns panics into returns from the top level of getTarget.
func doRecover(errp *error) {
	e := recover()
	if e != nil {
		if _, ok := e.(runtime.Error); ok {
			panic(e)
		}
		if err, ok := e.(error); ok {
			*errp = err
		} else if errStr, ok := e.(string); ok {
			*errp = errors.New(errStr)
		} else {
			*errp = fmt.Errorf("%v", e)
		}
	}
	return
}

// fix assures all points are nicely aligned (quantized) and padded with nulls in case there's gaps in data
// graphite does this quantization before storing, we may want to do that as well at some point
// note: values are quantized to the right because we can't lie about the future:
// e.g. if interval is 10 and we have a point at 8 or at 2, it will be quantized to 10, we should never move
// values to earlier in time.
func fix(in []schema.Point, from, to, interval uint32) []schema.Point {
	// first point should have the first timestamp >= from that divides by interval
	first := from
	remain := from % interval
	if remain != 0 {
		first = from + interval - remain
	}

	// last point should have the last timestamp < to that divides by interval (because to is always exclusive)
	last := (to - 1) - ((to - 1) % interval)

	if last < first {
		// the requested range is too narrow for the requested interval
		return []schema.Point{}
	}
	out := make([]schema.Point, (last-first)/interval+1)

	// i iterates in. o iterates out. t is the ts we're looking to fill.
	for t, i, o := first, 0, -1; t <= last; t += interval {
		o += 1

		// input is out of values. add a null
		if i >= len(in) {
			out[o] = schema.Point{Val: math.NaN(), Ts: t}
			continue
		}

		p := in[i]
		if p.Ts == t {
			// point has perfect ts, use it and move on to next point
			out[o] = p
			i++
		} else if p.Ts > t {
			// point is too recent, append a null and reconsider same point for next slot
			out[o] = schema.Point{Val: math.NaN(), Ts: t}
		} else if p.Ts > t-interval && p.Ts < t {
			// point is a bit older, so it's good enough, just quantize the ts, and move on to next point for next round
			out[o] = schema.Point{Val: p.Val, Ts: t}
			i++
		} else if p.Ts <= t-interval {
			// point is too old. advance until we find a point that is recent enough, and then go through the considerations again,
			// if those considerations are any of the above ones.
			// if the last point would end up in this branch again, discard it as well.
			for p.Ts <= t-interval && i < len(in)-1 {
				i++
				p = in[i]
			}
			if p.Ts <= t-interval {
				i++
			}
			t -= interval
			o -= 1
		}
	}

	return out
}

func divide(pointsA, pointsB []schema.Point) []schema.Point {
	if len(pointsA) != len(pointsB) {
		panic(fmt.Errorf("divide of a series with len %d by a series with len %d", len(pointsA), len(pointsB)))
	}
	for i := range pointsA {
		pointsA[i].Val /= pointsB[i].Val
	}
	return pointsA
}

func consolidate(in []schema.Point, aggNum uint32, consolidator consolidation.Consolidator) []schema.Point {
	num := int(aggNum)
	aggFunc := consolidation.GetAggFunc(consolidator)
	outLen := len(in) / num
	var out []schema.Point
	cleanLen := num * outLen // what the len of input slice would be if it was a perfect fit
	if len(in) == cleanLen {
		out = in[0:outLen]
		out_i := 0
		var next_i int
		for in_i := 0; in_i < cleanLen; in_i = next_i {
			next_i = in_i + num
			out[out_i] = schema.Point{Val: aggFunc(in[in_i:next_i]), Ts: in[next_i-1].Ts}
			out_i += 1
		}
	} else {
		outLen += 1
		out = in[0:outLen]
		out_i := 0
		var next_i int
		for in_i := 0; in_i < cleanLen; in_i = next_i {
			next_i = in_i + num
			out[out_i] = schema.Point{Val: aggFunc(in[in_i:next_i]), Ts: in[next_i-1].Ts}
			out_i += 1
		}
		// we have some leftover points that didn't get aggregated yet
		// we must also aggregate it and add it, and the timestamp of this point must be what it would have been
		// if the group would have been complete, i.e. points in the consolidation output should be evenly spaced.
		// obviously we can only figure out the interval if we have at least 2 points
		var lastTs uint32
		if len(in) == 1 {
			lastTs = in[0].Ts
		} else {
			interval := in[len(in)-1].Ts - in[len(in)-2].Ts
			// len 10, cleanLen 9, num 3 -> 3*4 values supposedly -> "in[11].Ts" -> in[9].Ts + 2*interval
			lastTs = in[cleanLen].Ts + (aggNum-1)*interval
		}
		out[out_i] = schema.Point{Val: aggFunc(in[cleanLen:]), Ts: lastTs}
	}
	return out
}

// returns how many points should be aggregated together so that you end up with as many points as possible,
// but never more than maxPoints
func aggEvery(numPoints, maxPoints uint32) uint32 {
	if numPoints == 0 {
		return 1
	}
	return (numPoints + maxPoints - 1) / maxPoints
}

func (s *Server) getTargets(reqs []models.Req) ([]models.Series, error) {
	// split reqs into local and remote.
	localReqs := make([]models.Req, 0)
	remoteReqs := make(map[*cluster.Node][]models.Req)
	for _, req := range reqs {
		if req.Node == cluster.ThisNode {
			localReqs = append(localReqs, req)
		} else {
			remoteReqs[req.Node] = append(remoteReqs[req.Node], req)
		}
	}

	var mu sync.Mutex
	var wg sync.WaitGroup

	out := make([]models.Series, 0)
	errs := make([]error, 0)

	if len(localReqs) > 0 {
		wg.Add(1)
		go func() {
			// the only errors returned are from us catching panics, so we should treat them
			// all as internalServerErrors
			series, err := s.getTargetsLocal(localReqs)
			mu.Lock()
			if err != nil {
				errs = append(errs, err)
			}
			if len(series) > 0 {
				out = append(out, series...)
			}
			mu.Unlock()
			wg.Done()
		}()
	}
	if len(remoteReqs) > 0 {
		wg.Add(1)
		go func() {
			// all errors returned returned are *response.Error.
			series, err := s.getTargetsRemote(remoteReqs)
			mu.Lock()
			if err != nil {
				errs = append(errs, err)
			}
			if len(series) > 0 {
				out = append(out, series...)
			}
			mu.Unlock()
			wg.Done()
		}()
	}
	wg.Wait()
	var err error
	if len(errs) > 0 {
		err = errs[0]
	}
	log.Debug("DP getTargets: %d series found on cluster", len(out))
	return out, err
}

func (s *Server) getTargetsRemote(remoteReqs map[*cluster.Node][]models.Req) ([]models.Series, error) {
	seriesChan := make(chan []models.Series, len(remoteReqs))
	errorsChan := make(chan error, len(remoteReqs))
	wg := sync.WaitGroup{}
	wg.Add(len(remoteReqs))
	for node, nodeReqs := range remoteReqs {
		log.Debug("DP getTargetsRemote: handling %d reqs from %s", len(nodeReqs), node.GetName())
		go func(reqs []models.Req, node *cluster.Node) {
			defer wg.Done()
			buf, err := node.Post("/cluster/getdata", models.GetData{Requests: reqs})
			if err != nil {
				errorsChan <- err
				return
			}
			var resp models.GetDataResp
			buf, err = resp.UnmarshalMsg(buf)
			if err != nil {
<<<<<<< HEAD
				log.Error(3, "HTTP error unmarshaling body from %s/cluster/getdata: %q", node.GetName(), err)
=======
				log.Error(3, "DP getTargetsRemote: error unmarshaling body from %s/cluster/getdata: %q", node.GetName(), err)
>>>>>>> 91d62b91
				errorsChan <- err
				return
			}
			log.Debug("DP getTargetsRemote: %s returned %d series", node.GetName(), len(resp.Series))
			seriesChan <- resp.Series
		}(nodeReqs, node)
	}
	go func() {
		wg.Wait()
		close(seriesChan)
		close(errorsChan)
	}()
	out := make([]models.Series, 0)
	var err error
	for series := range seriesChan {
		out = append(out, series...)
	}
	log.Debug("DP getTargetsRemote: total of %d series found on peers", len(out))
	for e := range errorsChan {
		err = e
		break
	}
	return out, err
}

// error is the error of the first failing target request
func (s *Server) getTargetsLocal(reqs []models.Req) ([]models.Series, error) {
	log.Debug("DP getTargetsLocal: handling %d reqs locally", len(reqs))
	seriesChan := make(chan models.Series, len(reqs))
	errorsChan := make(chan error, len(reqs))
	// TODO: abort pending requests on error, maybe use context, maybe timeouts too
	wg := sync.WaitGroup{}
	wg.Add(len(reqs))
	for _, req := range reqs {
		go func(wg *sync.WaitGroup, req models.Req) {
			pre := time.Now()
			points, interval, err := s.getTarget(req)
			if err != nil {
				errorsChan <- err
			} else {
				getTargetDuration.Value(time.Now().Sub(pre))
				seriesChan <- models.Series{
					Target:     req.Target,
					Datapoints: points,
					Interval:   interval,
				}
			}
			wg.Done()
		}(&wg, req)
	}
	go func() {
		wg.Wait()
		close(seriesChan)
		close(errorsChan)
	}()
	out := make([]models.Series, 0, len(reqs))
	var err error
	for series := range seriesChan {
		out = append(out, series)
	}
	log.Debug("DP getTargetsLocal: %d series found locally", len(out))
	for e := range errorsChan {
		err = e
		break
	}
	return out, err

}

func (s *Server) getTarget(req models.Req) (points []schema.Point, interval uint32, err error) {
	defer doRecover(&err)
	readConsolidated := req.Archive != 0   // do we need to read from a downsampled series?
	runtimeConsolidation := req.AggNum > 1 // do we need to compress any points at runtime?

	if LogLevel < 2 {
		if runtimeConsolidation {
			log.Debug("DP getTarget() %s runtimeConsolidation: true. agg factor: %d -> output interval: %d", req, req.AggNum, req.OutInterval)
		} else {
			log.Debug("DP getTarget() %s runtimeConsolidation: false. output interval: %d", req, req.OutInterval)
		}
	}

	if !readConsolidated && !runtimeConsolidation {
		return s.getSeries(req, consolidation.None), req.OutInterval, nil
	} else if !readConsolidated && runtimeConsolidation {
		return consolidate(s.getSeries(req, consolidation.None), req.AggNum, req.Consolidator), req.OutInterval, nil
	} else if readConsolidated && !runtimeConsolidation {
		if req.Consolidator == consolidation.Avg {
			return divide(
				s.getSeries(req, consolidation.Sum),
				s.getSeries(req, consolidation.Cnt),
			), req.OutInterval, nil
		} else {
			return s.getSeries(req, req.Consolidator), req.OutInterval, nil
		}
	} else {
		// readConsolidated && runtimeConsolidation
		if req.Consolidator == consolidation.Avg {
			return divide(
				consolidate(s.getSeries(req, consolidation.Sum), req.AggNum, consolidation.Sum),
				consolidate(s.getSeries(req, consolidation.Cnt), req.AggNum, consolidation.Sum),
			), req.OutInterval, nil
		} else {
			return consolidate(
				s.getSeries(req, req.Consolidator), req.AggNum, req.Consolidator), req.OutInterval, nil
		}
	}
}

func logLoad(typ, key string, from, to uint32) {
	if LogLevel < 2 {
		log.Debug("DP load from %-6s %-20s %d - %d (%s - %s) span:%ds", typ, key, from, to, util.TS(from), util.TS(to), to-from-1)
	}
}

func aggMetricKey(key, archive string, aggSpan uint32) string {
	return fmt.Sprintf("%s_%s_%d", key, archive, aggSpan)
}

func prevBoundary(ts uint32, span uint32) uint32 {
	return ts - ((ts-1)%span + 1)
}

// getSeries returns points from mem (and cassandra if needed), within the range from (inclusive) - to (exclusive)
// it can query for data within aggregated archives, by using fn min/max/sum/cnt and providing the matching agg span as interval
// pass consolidation.None as consolidator to mean read from raw interval, otherwise we'll read from aggregated series.
// all data will also be quantized.
func (s *Server) getSeries(req models.Req, consolidator consolidation.Consolidator) []schema.Point {
	iters := make([]iter.Iter, 0)
	memIters := make([]iter.Iter, 0)
	oldest := req.To
	toUnix := req.To
	fromUnix := req.From
	interval := req.ArchInterval
	key := req.Key
	// while aggregated archives are quantized, raw intervals are not.  quantizing happens at the end of this function, **after* this step.
	// So we have to be adjust the range to get the right data.
	// (ranges described as a..b include both and b)
	// REQ           0[---FROM---60]----------120-----------180[----TO----240]  any request from 1..60 to 181..240 should ...
	// QUANTD RESULT 0----------[60]---------[120]---------[180]                return points 60, 120 and 180 (simply because of to/from and inclusive/exclusive rules) ..
	// STORED DATA   0[----------60][---------120][---------180][---------240]  but data for 60 may be at 1..60, data for 120 at 61..120 and for 180 at 121..180 (due to quantizing)
	// to retrieve the stored data, we also use from inclusive and to exclusive,
	// so to make sure that the data after quantization (fix()) is correct, we have to make the following adjustment:
	// `from`   1..60 needs data    1..60   -> always adjust `from` to previous boundary+1 (here 1)
	// `to`  181..240 needs data 121..180   -> always adjust `to`   to previous boundary+1 (here 181)

	if consolidator == consolidation.None {
		fromUnix = prevBoundary(req.From, interval) + 1
		toUnix = prevBoundary(req.To, interval) + 1
	}

	if metric, ok := s.MemoryStore.Get(key); ok {
		if consolidator != consolidation.None {
			logLoad("memory", aggMetricKey(key, consolidator.Archive(), interval), fromUnix, toUnix)
			oldest, memIters = metric.GetAggregated(consolidator, interval, fromUnix, toUnix)
		} else {
			logLoad("memory", key, fromUnix, toUnix)
			oldest, memIters = metric.Get(fromUnix, toUnix)
		}
	}
	if oldest > fromUnix {
		reqSpanBoth.Value(int64(toUnix - fromUnix))
		if consolidator != consolidation.None {
			key = aggMetricKey(key, consolidator.Archive(), interval)
		}
		// if oldest < to -> search until oldest, we already have the rest from mem
		// if to < oldest -> no need to search until oldest, only search until to
		until := util.Min(oldest, toUnix)
		logLoad("cassan", key, fromUnix, until)
		storeIters, err := s.BackendStore.Search(key, fromUnix, until)
		if err != nil {
			panic(err)
		}
		iters = append(iters, storeIters...)
	} else {
		reqSpanMem.Value(int64(toUnix - fromUnix))
	}
	pre := time.Now()
	iters = append(iters, memIters...)

	points := pointSlicePool.Get().([]schema.Point)
	for _, iter := range iters {
		total := 0
		good := 0
		for iter.Next() {
			total += 1
			ts, val := iter.Values()
			if ts >= fromUnix && ts < toUnix {
				good += 1
				points = append(points, schema.Point{Val: val, Ts: ts})
			}
		}
		if LogLevel < 2 {
			if iter.Cass {
				log.Debug("DP getSeries: iter cass %d values good/total %d/%d", iter.T0, good, total)
			} else {
				log.Debug("DP getSeries: iter mem %d values good/total %d/%d", iter.T0, good, total)
			}
		}
	}
	itersToPointsDuration.Value(time.Now().Sub(pre))
	return fix(points, fromUnix, toUnix, interval)
}

// check for duplicate series names. If found merge the results.
func mergeSeries(in []models.Series) []models.Series {
	seriesByTarget := make(map[string][]models.Series)
	for _, series := range in {
		seriesByTarget[series.Target] = append(seriesByTarget[series.Target], series)
	}
	merged := make([]models.Series, len(seriesByTarget))
	i := 0
	for _, series := range seriesByTarget {
		if len(series) == 1 {
			merged[i] = series[0]
		} else {
			//we use the first series in the list as our result.  We check over every
			// point and if it is null, we then check the other series for a non null
			// value to use instead.
			log.Debug("DP mergeSeries: %s has multiple series.", series[0].Target)
			for i, _ := range series[0].Datapoints {
				for j := 0; j < len(series); j++ {
					if !math.IsNaN(series[j].Datapoints[i].Val) {
						series[0].Datapoints[i].Val = series[j].Datapoints[i].Val
						break
					}
				}
			}
			merged[i] = series[0]
		}
		i++
	}
	return merged
}<|MERGE_RESOLUTION|>--- conflicted
+++ resolved
@@ -244,11 +244,7 @@
 			var resp models.GetDataResp
 			buf, err = resp.UnmarshalMsg(buf)
 			if err != nil {
-<<<<<<< HEAD
-				log.Error(3, "HTTP error unmarshaling body from %s/cluster/getdata: %q", node.GetName(), err)
-=======
 				log.Error(3, "DP getTargetsRemote: error unmarshaling body from %s/cluster/getdata: %q", node.GetName(), err)
->>>>>>> 91d62b91
 				errorsChan <- err
 				return
 			}
