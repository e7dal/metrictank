--- conflicted
+++ resolved
@@ -14,12 +14,9 @@
 # Clean build bin dir
 rm -rf $BUILDDIR/*
 
-# Build binary
-<<<<<<< HEAD
-cd ../
 # disable cgo
 export CGO_ENABLED=0
-=======
+
+# Build binary
 cd $GOPATH/src/github.com/raintank/metrictank
->>>>>>> 4c060e41
 go build -ldflags "-X main.GitHash=$GITVERSION" -o $BUILDDIR/metrictank